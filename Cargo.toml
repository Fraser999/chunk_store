[package]
authors = ["MaidSafe Developers <dev@maidsafe.net>"]
description = "A simple, non-persistent, disk-based key-value store."
documentation = "http://maidsafe.net/chunk_store/latest"
homepage = "http://maidsafe.net"
license = "GPL-3.0"
name = "chunk_store"
readme = "README.md"
repository = "https://github.com/maidsafe/chunk_store"
version = "0.1.0"

[dependencies]
clippy = {version = "~0.0.37", optional = true}
<<<<<<< HEAD
log = "~0.3.5"
=======
log = "~0.3.4"
>>>>>>> 4a49d7da
rustc-serialize = "~0.3.16"
tempdir = "~0.3.4"
xor_name = "~0.0.3"

[dev-dependencies]
maidsafe_utilities = "~0.1.5"
rand = "~0.3.13"

[features]
default=[]<|MERGE_RESOLUTION|>--- conflicted
+++ resolved
@@ -11,18 +11,11 @@
 
 [dependencies]
 clippy = {version = "~0.0.37", optional = true}
-<<<<<<< HEAD
 log = "~0.3.5"
-=======
-log = "~0.3.4"
->>>>>>> 4a49d7da
 rustc-serialize = "~0.3.16"
 tempdir = "~0.3.4"
 xor_name = "~0.0.3"
 
 [dev-dependencies]
 maidsafe_utilities = "~0.1.5"
-rand = "~0.3.13"
-
-[features]
-default=[]+rand = "~0.3.13"